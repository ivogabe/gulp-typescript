--- conflicted
+++ resolved
@@ -171,8 +171,7 @@
 				break;
 		}
 	}
-<<<<<<< HEAD
-	private emit(result: CompilationResult, callback: ts.WriteFileCallback) {
+	private emit(result: CompilationResult, preEmitDiagnostics: ReadonlyArray<ts.DiagnosticWithLocation>, callback: ts.WriteFileCallback) {
 		const emitOutput = this.program.emit(
 			undefined,
 			callback,
@@ -180,11 +179,6 @@
 			false,
 			this.finalTransformers ? this.finalTransformers(this.program) : undefined,
 		);
-=======
-	private emit(result: CompilationResult, preEmitDiagnostics: ReadonlyArray<ts.DiagnosticWithLocation>, callback: ts.WriteFileCallback) {
-		const emitOutput = this.program.emit(undefined, callback);
->>>>>>> f35aefd2
-
 		result.emitSkipped = emitOutput.emitSkipped;
 
 		// `emitOutput.diagnostics` might contain diagnostics that were already part of `preEmitDiagnostics`.
